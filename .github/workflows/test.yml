name: Test

# This is derived from the standard CMake template for github actions.
# For more details on the settings used, have a look at the template in the marketplace

# Only pushes and PRs against the master branch are built
on:
  push:
    branches: [ master ]
  pull_request:
    branches: [ master ]

jobs:
  build:
    runs-on: ${{ matrix.os }}
    # Strategy: builds on oldest and newest Ubuntu and on Windows
    # Oldest -> because that's what is used to build backwards compatible packages (see release.yaml)
    # Newest -> so that we can test with latest tools (clang-tidy) and use recent drivers/packages
    strategy:
      matrix:
<<<<<<< HEAD
        os: [ubuntu-20.04, windows-2022, macos-12]
=======
        os: [ubuntu-20.04, ubuntu-22.04, windows-2022]
>>>>>>> bf2e2917
        type: [Debug, Release]
        # on Windows we skip Debug because otherwise the hosted runner runs out of space
        exclude:
          - os: windows-2022
            type: Debug

    steps:
    - uses: actions/checkout@v3
      with:
        submodules: 'recursive'

    - name: Install GL/X11 packages for rendering (Linux only)
      run: |
        sudo apt-get install libgles2-mesa-dev libx11-dev
      if: ${{ contains(matrix.os, 'ubuntu') }}

    - name: Create Build Environment
      run: cmake -E make_directory ${{runner.workspace}}/build

    - name: Configure CMake (Windows)
      shell: bash
      working-directory: ${{runner.workspace}}/build
      run: |
        # This is needed because on the Windows Server 2019 build nodes of Github, the Perl installation
        # exposes its libraries on the path and messes up CMake builds
        restore_path=$PATH
        echo "Path before: $PATH"
        export PATH=$(echo "$PATH" | sed -e 's/:\/c\/Strawberry\/c\/bin//')
        export PATH=$(echo "$PATH" | sed -e 's/:\/c\/Strawberry\/perl\/site\/bin//')
        export PATH=$(echo "$PATH" | sed -e 's/:\/c\/Strawberry\/perl\/bin//')
        echo "Path after: $PATH"

        # Limiting CMAKE_CONFIGURATION_TYPES for MSVC improves build time and reduces diskspace usage
        cmake $GITHUB_WORKSPACE \
            -DCMAKE_BUILD_TYPE=${{ matrix.type }} \
            -DCMAKE_CONFIGURATION_TYPES=${{ matrix.type }}
      if: ${{ contains(matrix.os, 'windows') }}

    - name: Configure CMake (Ubuntu 22.04 + Clang)
      shell: bash
      working-directory: ${{runner.workspace}}/build
      run: |
        CC=clang CXX=clang++ cmake $GITHUB_WORKSPACE \
            -DCMAKE_BUILD_TYPE=${{ matrix.type }}
      if: ${{ matrix.os == 'ubuntu-22.04' }}

    - name: Configure CMake (Oldest Ubuntu + GCC)
      shell: bash
      working-directory: ${{runner.workspace}}/build
      run: |
        cmake $GITHUB_WORKSPACE -DCMAKE_BUILD_TYPE=${{ matrix.type }}
      if: ${{ matrix.os == 'ubuntu-20.04' }}

    - name: Build
      working-directory: ${{runner.workspace}}/build
      shell: bash
      run: cmake --build . --config ${{ matrix.type }}

    - name: Run unit tests (exclude rendering tests)
      working-directory: ${{runner.workspace}}/build
      shell: bash
      run: ctest -C ${{ matrix.type }} --exclude-regex '.*RNDSANDWICHTEST'<|MERGE_RESOLUTION|>--- conflicted
+++ resolved
@@ -18,11 +18,7 @@
     # Newest -> so that we can test with latest tools (clang-tidy) and use recent drivers/packages
     strategy:
       matrix:
-<<<<<<< HEAD
-        os: [ubuntu-20.04, windows-2022, macos-12]
-=======
-        os: [ubuntu-20.04, ubuntu-22.04, windows-2022]
->>>>>>> bf2e2917
+        os: [ubuntu-20.04, ubuntu-22.04, windows-2022, macos-12]
         type: [Debug, Release]
         # on Windows we skip Debug because otherwise the hosted runner runs out of space
         exclude:
