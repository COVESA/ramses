if(POLICY CMP0054)
   # skip policies not known to earlier cmake versions
   cmake_policy(SET CMP0054 NEW)
endif(POLICY CMP0054)

find_package(PkgConfig)

# Ensure all external dependencies are built as static libs when not explicitly specified
# otherwise using ramses will lead to issues when BUILD_SHARED_LIBS in ON
set(BUILD_SHARED_LIBS OFF)

# #### externals that are build with normal compiler flags ####

#project specific setup for gtest/gmock
set(gtest_force_shared_crt true CACHE BOOL "Must be enabled for linking our unit tests" FORCE)
IF(ramses-sdk_BUILD_TESTS AND NOT TARGET gmock)
    set(INSTALL_GTEST OFF CACHE INTERNAL "")
    set(INSTALL_GMOCK OFF CACHE INTERNAL "")

    ADD_SUBDIRECTORY(googletest)
    target_include_directories(gmock INTERFACE "googletest/googletest/include")
    target_include_directories(gmock_main INTERFACE "googletest/googletest/include")
    target_compile_options(gtest PRIVATE $<$<CXX_COMPILER_ID:Clang>:-Wno-missing-field-initializers>)
    target_compile_options(gmock PRIVATE $<$<CXX_COMPILER_ID:Clang>:-Wno-missing-field-initializers>)

    ACME_FOLDERIZE_TARGETS(gmock gmock_main gtest gtest_main)
    ACME_INFO("+ googletest (custom)")
ELSE()
    ACME_INFO("+ googletest (external)")
ENDIF()

add_library(ramses-gmock INTERFACE)
add_library(ramses-gmock-main INTERFACE)
target_link_libraries(ramses-gmock INTERFACE gmock gtest)
target_link_libraries(ramses-gmock-main INTERFACE gmock_main gtest)


# fmt string formatting library
if (TARGET fmt::fmt)
    ACME_INFO("+ fmt (existing target)")
else()
    add_subdirectory("fmt")
    target_compile_definitions(fmt PUBLIC "-DFMT_EXCEPTIONS=0")
    ACME_FOLDERIZE_TARGET(fmt)
    ACME_INFO("+ fmt")
endif()


# CLI11 command line parsing library
if (TARGET CLI11::CLI11)
    ACME_INFO("+ CLI11 (existing target)")
else()
    add_subdirectory(cli11)

    # show CLI11 INTERFACE library in VS
    file(GLOB CLI11_HEADER
        ${CMAKE_CURRENT_SOURCE_DIR}/cli11/include/CLI/*.hpp
        )
    add_custom_target(cli11 SOURCES ${CLI11_HEADER})
    ACME_FOLDERIZE_TARGET(cli11)
    ACME_INFO("+ CLI11")
endif()


# abseil library
function(add_abseil_scope)
    set(BUILD_TESTING OFF)
    ACME_CURRENT_FOLDER_PATH(folder_base)
    set(ABSL_IDE_FOLDER "${folder_base}/Abseil")
    if (CMAKE_CXX_COMPILER_ID STREQUAL "Clang")
        set(CMAKE_CXX_FLAGS "${CMAKE_CXX_FLAGS} -Wno-anon-enum-enum-conversion")
        if (CMAKE_CXX_COMPILER_VERSION VERSION_GREATER_EQUAL 13)
            set(CMAKE_CXX_FLAGS "${CMAKE_CXX_FLAGS} -Wno-reserved-identifier")
        endif()
    endif()
    add_subdirectory(abseil)

    # Remove wrongly included O2 options from internal Abseil targets on Windows in Debug builds
    # The option conflicts with /RTC1 - added by VS by default
    # This is fixed in more recent Abseil versions, but not in LTS yet
    # Ramses doesn't even use these targets, but there is no way to disable them...
    # Why remove O2/Ob2 instead of RTC1? Because RTC1 can't be easily disabled without affecting other targets
    # TODO (Violin) remove this hack after an Abseil upgrade with fix included
    if (CMAKE_CXX_COMPILER_ID STREQUAL "MSVC")
        get_target_property(randen_hwaes_CXX_FLAGS       absl_random_internal_randen_hwaes       COMPILE_OPTIONS)
        get_target_property(randen_hwaes_impl_CXX_FLAGS  absl_random_internal_randen_hwaes_impl  COMPILE_OPTIONS)
        list(REMOVE_ITEM randen_hwaes_CXX_FLAGS "/O2")
        list(REMOVE_ITEM randen_hwaes_CXX_FLAGS "/Ob2")
        list(REMOVE_ITEM randen_hwaes_impl_CXX_FLAGS "/O2")
        list(REMOVE_ITEM randen_hwaes_impl_CXX_FLAGS "/Ob2")
        set_target_properties(absl_random_internal_randen_hwaes PROPERTIES COMPILE_OPTIONS "${randen_hwaes_CXX_FLAGS}")
        set_target_properties(absl_random_internal_randen_hwaes_impl PROPERTIES COMPILE_OPTIONS "${randen_hwaes_impl_CXX_FLAGS}")
    endif()

    ACME_INFO("+ abseil")
endfunction()
add_abseil_scope()

# create interface target for easier usage
add_library(ramses-abseil INTERFACE)
foreach(lib
        base
        algorithm
        memory
        meta
        span optional variant
        utility
        strings_internal int128 strings)
    target_link_libraries(ramses-abseil INTERFACE absl::${lib})
endforeach()


#==========================================================================
# glslang
#==========================================================================
ACME_MODULE(

    #==========================================================================
    # general module information
    #==========================================================================
    NAME                    ramses-glslang
    TYPE                    STATIC_LIBRARY
    ENABLE_INSTALL          OFF

    #==========================================================================
    # files of this module
    #==========================================================================
    INCLUDE_BASE            glslang/glslang
                            glslang/glslang/MachineIndependent
                            glslang
    FILES_PRIVATE_HEADER    glslang/glslang/Include/*.h
                            glslang/glslang/Public/*.h
                            glslang/glslang/OSDependent/*.h
                            glslang/glslang/MachineIndependent/*.h
                            glslang/OGLCompilersDLL/*.h
    FILES_SOURCE            glslang/glslang/MachineIndependent/*.cpp
                            glslang/glslang/MachineIndependent/preprocessor/*.cpp
                            glslang/glslang/GenericCodeGen/*.cpp
                            glslang/OGLCompilersDLL/*.cpp
                            glslang-os-dep/GenericSingleThreaded/ossource.cpp
                            )
IF("${TARGET_OS}" STREQUAL "Integrity")
    # prevent error because __inline not allowed in c++ code
    TARGET_COMPILE_DEFINITIONS(ramses-glslang PRIVATE "-D__inline=inline")
ENDIF()

# TODO (MacOS) find out why linking against the platform freetype doesn't work on Darwin
IF((${CMAKE_SYSTEM_NAME} MATCHES "iOS") OR (${CMAKE_SYSTEM_NAME} MATCHES "Darwin")) 
    SET(ramses-sdk_ALLOW_PLATFORM_FREETYPE OFF)
ENDIF()

# find freetype with harfbuzz support
IF (ramses-sdk_ALLOW_PLATFORM_FREETYPE)
    find_package(FreetypeAndHarfbuzz QUIET)
ENDIF()
IF (ramses-sdk_ALLOW_CUSTOM_FREETYPE AND NOT freetype_FOUND)

    # Don't install anything from Freetype and Harfbuzz, manual install later
    # Reason: the libraries are not meant to be build as submodule together
    set(SKIP_INSTALL_ALL ON)

    # no 'd' suffix on debug libs
    set(DISABLE_FORCE_DEBUG_POSTFIX TRUE)

    # newer harfbuzz versions use include (FindFreetype): provide an adhoc find script
    file(WRITE "${CMAKE_CURRENT_BINARY_DIR}/FindFreetype.cmake"
        "set(FREETYPE_INCLUDE_DIRS \"${CMAKE_CURRENT_SOURCE_DIR}/freetype\" \"${CMAKE_CURRENT_SOURCE_DIR}/freetype/include\")\n"
        "set(FREETYPE_LIBRARIES freetype)\n"
        "set(FREETYPE_FOUND TRUE)\n")

    # enable freetype in harfbuzz
    set(HB_HAVE_FREETYPE ON CACHE BOOL "Enable freetype interop helpers" FORCE)

    # save and restore module search path
    set(OLD_CMAKE_MODULE_PATH ${CMAKE_MODULE_PATH})
    set(CMAKE_MODULE_PATH ${CMAKE_CURRENT_BINARY_DIR} ${CMAKE_MODULE_PATH})

    # Checking the availability of the functions below by harfbuzz does not work, because
    # check_function_exists() checks against an existing platform freetype library.
    # The freetype version from external does not support those functions, so set them to off manually:
    set(HAVE_FT_GET_VAR_BLEND_COORDINATES OFF CACHE BOOL "" FORCE)
    set(HAVE_FT_SET_VAR_BLEND_COORDINATES OFF CACHE BOOL "" FORCE)
    set(HAVE_FT_DONE_MM_VAR OFF CACHE BOOL "" FORCE)
    set(HB_BUILD_TESTS OFF CACHE BOOL "" FORCE)

    ADD_SUBDIRECTORY(harfbuzz)
    ACME_INFO("+ harfbuzz")

    IF("${TARGET_OS}" STREQUAL "Integrity")
        # define __restrict to nothing because not known to integrity compiler
        TARGET_COMPILE_DEFINITIONS(harfbuzz PRIVATE "-D__restrict=")
    ENDIF()

    # remove find script again
    file(REMOVE "${CMAKE_CURRENT_BINARY_DIR}/FindFreetype.cmake")

    file(WRITE "${CMAKE_CURRENT_BINARY_DIR}/FindHarfbuzz.cmake"
        "set(HARFBUZZ_INCLUDE_DIRS \"${CMAKE_CURRENT_SOURCE_DIR}/harfbuzz\" \"${CMAKE_CURRENT_SOURCE_DIR}/harfbuzz/include\")\n"
        "set(HARFBUZZ_LIBRARIES harfbuzz)\n"
        "set(HARFBUZZ_FOUND TRUE)\n")

    # config and include freetype
    foreach (inc "${CMAKE_CURRENT_SOURCE_DIR}/harfbuzz/src" "${CMAKE_CURRENT_BINARY_DIR}/harfbuzz" "${CMAKE_CURRENT_BINARY_DIR}/harfbuzz/src")
        if (EXISTS "${inc}")
            target_include_directories(harfbuzz INTERFACE ${inc})
        endif()
    endforeach()
    ADD_SUBDIRECTORY(freetype)
    set(CMAKE_MODULE_PATH ${OLD_CMAKE_MODULE_PATH})

    file(REMOVE "${CMAKE_CURRENT_BINARY_DIR}/FindHarfbuzz.cmake")

    target_include_directories(freetype INTERFACE "freetype/include")

    ACME_FOLDERIZE_TARGETS(freetype harfbuzz)
    foreach (tgt dist harfbuzz-subset hb-ot-tag main test-buffer-serialize test-size-params test-size-params test-test test-unicode-ranges test-would-substitute)
        if (TARGET ${tgt})
            ACME_FOLDERIZE_TARGETS(${tgt})
            set_target_properties(${tgt} PROPERTIES EXCLUDE_FROM_ALL 1 EXCLUDE_FROM_DEFAULT_BUILD 1)
        endif()
    endforeach()

    ACME_INFO("+ freetype")
ENDIF()

# try to find automotive-dlt (if not already available)
IF (ramses-sdk_ENABLE_DLT AND NOT automotive-dlt_FOUND)
    FIND_PACKAGE(automotive-dlt QUIET)
ENDIF()
IF (ramses-sdk_ENABLE_DLT AND automotive-dlt_FOUND)
    SET(ramses-sdk_HAS_DLT TRUE CACHE BOOL "dlt found" FORCE)
    ACME_INFO("+ automotive-dlt (platform)")
ELSEIF()
    SET(ramses-sdk_HAS_DLT FALSE CACHE BOOL "dlt found" FORCE)
    ACME_INFO("- automotive-dlt")
ENDIF()

# try find wayland libs for following targets
FIND_PACKAGE(wayland-client QUIET)
FIND_PACKAGE(wayland-server QUIET)

# wayland ivi extension library
IF (NOT ramses-sdk_DISABLE_WAYLAND_IVI_EXTENSION)
    FIND_PACKAGE(wayland-ivi-extension QUIET)
    IF (wayland-ivi-extension_FOUND)
        ACME_INFO("+ wayland-ivi-extension (system)")
    ELSEIF (EXISTS "${CMAKE_CURRENT_SOURCE_DIR}/wayland-ivi-extension")
        IF (wayland-client_FOUND AND wayland-server_FOUND)
            ACME_MODULE(
                NAME                    wayland-ivi-extension
                TYPE                    STATIC_LIBRARY
                ENABLE_INSTALL          OFF

                INCLUDE_BASE            wayland-ivi-extension/ivi-extension-protocol
                FILES_PRIVATE_HEADER    wayland-ivi-extension/ivi-extension-protocol/*.h
                FILES_SOURCE            wayland-ivi-extension/ivi-extension-protocol/*.c
                )
        ENDIF()
    ENDIF()
ENDIF()

option(ramses-sdk_BUILD_IVI_TEST_APPS "Enable build of ivi test applications" ON)
if (ramses-sdk_BUILD_IVI_TEST_APPS AND (wayland-ivi-extension_FOUND OR TARGET wayland-ivi-extension) AND EXISTS "${CMAKE_CURRENT_SOURCE_DIR}/wayland-ivi-example-client")
    # wayland ivi example/test application
    ACME_MODULE(
        #==========================================================================
        # general module information
        #==========================================================================
        NAME                    ivi-gears
        TYPE                    BINARY
        ENABLE_INSTALL          ON

        #==========================================================================
        # files of this module
        #==========================================================================
        FILES_SOURCE            wayland-ivi-example-client/gears.c

        #==========================================================================
        # dependencies
        #==========================================================================
        DEPENDENCIES            EGL
                                OpenGL
                                wayland-client
                                wayland-egl
                                wayland-ivi-extension
    )
endif()

# wayland zwp-linux-dmabuf-v1 extension protocol
IF (wayland-client_FOUND AND wayland-server_FOUND AND EXISTS "${CMAKE_CURRENT_SOURCE_DIR}/wayland-zwp-linux-dmabuf-v1-extension")
    ACME_MODULE(
        NAME                    wayland-zwp-linux-dmabuf-v1-extension
        TYPE                    STATIC_LIBRARY
        ENABLE_INSTALL          ${ramses-sdk_INSTALL_STATIC_LIBS}

        INCLUDE_BASE            wayland-zwp-linux-dmabuf-v1-extension
        FILES_PRIVATE_HEADER    wayland-zwp-linux-dmabuf-v1-extension/*.h
        FILES_SOURCE            wayland-zwp-linux-dmabuf-v1-extension/*.c
        )
ENDIF()

# LZ4 de-/compression library
OPTION(ramses-sdk_ALLOW_PLATFORM_LZ4 "Enable to search for platform provided lz4" ON)

<<<<<<< HEAD
=======
# TODO (MacOS) find out why linking against the platform LZ4 doesn't work on Darwin
>>>>>>> 33acb644
IF((${CMAKE_SYSTEM_NAME} MATCHES "iOS") OR (${CMAKE_SYSTEM_NAME} MATCHES "Darwin")) 
    SET(ramses-sdk_ALLOW_PLATFORM_LZ4 OFF)
ENDIF()

IF (ramses-sdk_ALLOW_PLATFORM_LZ4)
    pkg_check_modules(lz4 liblz4)
ENDIF()

IF (lz4_FOUND)
    ACME_INFO("+ lz4 (system)")
ELSE()
  SET(LZ4_DIR lz4)
  ACME_MODULE(

    #==========================================================================
    # general module information
    #==========================================================================
    NAME                    lz4
    TYPE                    STATIC_LIBRARY
    ENABLE_INSTALL          OFF

    #==========================================================================
    # files of this module
    #==========================================================================
    INCLUDE_BASE            ${LZ4_DIR}/lib
    FILES_PRIVATE_HEADER    ${LZ4_DIR}/lib/*.h
    FILES_SOURCE            ${LZ4_DIR}/lib/*.c
    )
ENDIF()

if (ramses-sdk_ENABLE_TCP_SUPPORT)
    add_library(asio INTERFACE)
    target_include_directories(asio INTERFACE asio/asio/include)
    ACME_INFO("+ asio")
else()
    ACME_INFO("- asio")
endif()


if(ramses-sdk_BUILD_TOOLS)
    ACME_MODULE(
        NAME                    imgui
        TYPE                    STATIC_LIBRARY
        ENABLE_INSTALL          OFF

        INCLUDE_BASE            imgui
        FILES_PRIVATE_HEADER    imgui/*.h
                                imgui/misc/cpp/*.h
        FILES_SOURCE            imgui/*.cpp
                                imgui/misc/cpp/*.cpp
        )
endif()<|MERGE_RESOLUTION|>--- conflicted
+++ resolved
@@ -302,10 +302,7 @@
 # LZ4 de-/compression library
 OPTION(ramses-sdk_ALLOW_PLATFORM_LZ4 "Enable to search for platform provided lz4" ON)
 
-<<<<<<< HEAD
-=======
 # TODO (MacOS) find out why linking against the platform LZ4 doesn't work on Darwin
->>>>>>> 33acb644
 IF((${CMAKE_SYSTEM_NAME} MATCHES "iOS") OR (${CMAKE_SYSTEM_NAME} MATCHES "Darwin")) 
     SET(ramses-sdk_ALLOW_PLATFORM_LZ4 OFF)
 ENDIF()
