--- conflicted
+++ resolved
@@ -40,23 +40,13 @@
 
         void createRenderBackendMockObjects();
 
-<<<<<<< HEAD
-        MOCK_METHOD0(createSystemCompositorController, ISystemCompositorController* ());
-        MOCK_METHOD2(createWindow, IWindow*(const DisplayConfig& displayConfig, IWindowEventHandler& windowEventHandler));
-        MOCK_METHOD1(createContext, IContext*(IWindow& window));
-        MOCK_METHOD1(createDevice, IDevice*(IContext& context));
-        MOCK_METHOD2(createSurface, ISurface*(IWindow& window, IContext& context));
-        MOCK_METHOD1(createEmbeddedCompositor, IEmbeddedCompositor*(IContext& context));
-        MOCK_METHOD3(createTextureUploadingAdapter, ITextureUploadingAdapter*(IDevice& device, IEmbeddedCompositor& embeddedCompositor, IWindow& window));
-=======
         MOCK_METHOD(ISystemCompositorController* , createSystemCompositorController, (), (override));
         MOCK_METHOD(IWindow*, createWindow, (const DisplayConfig& displayConfig, IWindowEventHandler& windowEventHandler), (override));
         MOCK_METHOD(IContext*, createContext, (IWindow& window), (override));
         MOCK_METHOD(IDevice*, createDevice, (IContext& context), (override));
         MOCK_METHOD(ISurface*, createSurface, (IWindow& window, IContext& context), (override));
-        MOCK_METHOD(IEmbeddedCompositor*, createEmbeddedCompositor, (), (override));
+        MOCK_METHOD(IEmbeddedCompositor*, createEmbeddedCompositor, (IContext& context), (override));
         MOCK_METHOD(ITextureUploadingAdapter*, createTextureUploadingAdapter, (IDevice& device, IEmbeddedCompositor& embeddedCompositor, IWindow& window), (override));
->>>>>>> 10766566
 
         WindowMockWithDestructor*                     window                  = nullptr;
         ContextMockWithDestructor*                    context                 = nullptr;
