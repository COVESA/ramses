--- conflicted
+++ resolved
@@ -39,24 +39,6 @@
         MOCK_METHOD(IRenderBackend*, createRenderBackend, (const DisplayConfig& displayConfig, IWindowEventHandler& windowEventHandler), (override));
         MOCK_METHOD(void, destroyRenderBackend, (IRenderBackend& renderBackend), (override));
 
-<<<<<<< HEAD
-        MOCK_METHOD0(createSystemCompositorController, ISystemCompositorController* ());
-        MOCK_METHOD0(destroySystemCompositorController, void());
-        MOCK_METHOD2(createWindow, IWindow*(const DisplayConfig& displayConfig, IWindowEventHandler& windowEventHandler));
-        MOCK_METHOD1(destroyWindow, Bool(IWindow&));
-        MOCK_METHOD1(createContext, IContext*(IWindow& window));
-        MOCK_METHOD1(destroyContext, Bool(IContext&));
-        MOCK_METHOD1(createDevice, IDevice*(IContext& context));
-        MOCK_METHOD1(destroyDevice, Bool(IDevice&));
-        MOCK_METHOD2(createSurface, ISurface*(IWindow& window, IContext& context));
-        MOCK_METHOD1(destroySurface, Bool(ISurface& surface));
-        MOCK_METHOD1(createEmbeddedCompositor, IEmbeddedCompositor*(IContext& context));
-        MOCK_METHOD1(destroyEmbeddedCompositor, Bool(IEmbeddedCompositor& compositor));
-        MOCK_METHOD3(createTextureUploadingAdapter, ITextureUploadingAdapter*(IDevice& device, IEmbeddedCompositor& embeddedCompositor, IWindow& window));
-        MOCK_METHOD1(destroyTextureUploadingAdapter, Bool(ITextureUploadingAdapter& textureUploadingAdapter));
-        MOCK_CONST_METHOD0(getSystemCompositorController, ISystemCompositorController*());
-        MOCK_CONST_METHOD0(getWindowEventsPollingManager, const IWindowEventsPollingManager*());
-=======
         MOCK_METHOD(ISystemCompositorController* , createSystemCompositorController, (), (override));
         MOCK_METHOD(void, destroySystemCompositorController, (), (override));
         MOCK_METHOD(IWindow*, createWindow, (const DisplayConfig& displayConfig, IWindowEventHandler& windowEventHandler), (override));
@@ -67,13 +49,12 @@
         MOCK_METHOD(Bool, destroyDevice, (IDevice&), (override));
         MOCK_METHOD(ISurface*, createSurface, (IWindow& window, IContext& context), (override));
         MOCK_METHOD(Bool, destroySurface, (ISurface& surface), (override));
-        MOCK_METHOD(IEmbeddedCompositor*, createEmbeddedCompositor, (), (override));
+        MOCK_METHOD(IEmbeddedCompositor*, createEmbeddedCompositor,(IContext& context), (override));
         MOCK_METHOD(Bool, destroyEmbeddedCompositor, (IEmbeddedCompositor& compositor), (override));
         MOCK_METHOD(ITextureUploadingAdapter*, createTextureUploadingAdapter, (IDevice& device, IEmbeddedCompositor& embeddedCompositor, IWindow& window), (override));
         MOCK_METHOD(Bool, destroyTextureUploadingAdapter, (ITextureUploadingAdapter& textureUploadingAdapter), (override));
         MOCK_METHOD(ISystemCompositorController*, getSystemCompositorController, (), (const, override));
         MOCK_METHOD(const IWindowEventsPollingManager*, getWindowEventsPollingManager, (), (const, override));
->>>>>>> 10766566
 
         MOCK_TYPE< SystemCompositorControllerMock > systemCompositorControllerMock;
         MOCK_TYPE< WindowEventsPollingManagerMock > windowEventsPollingManagerMock;
