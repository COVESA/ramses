--- conflicted
+++ resolved
@@ -28,12 +28,8 @@
     class WaylandEGLExtensionProcs
     {
     public:
-<<<<<<< HEAD
-        WaylandEGLExtensionProcs(wl_display* waylandWindowDisplay);
-        WaylandEGLExtensionProcs(EGLDisplay eglDisplay);
-=======
         explicit WaylandEGLExtensionProcs(wl_display* waylandWindowDisplay);
->>>>>>> 10766566
+        explicit WaylandEGLExtensionProcs(EGLDisplay eglDisplay);
 
         EGLImageKHR eglCreateImageKHR(EGLContext context, EGLenum target, EGLClientBuffer buffer, const EGLint* attributeList) const;
         EGLBoolean eglDestroyImageKHR(EGLImageKHR image) const;
