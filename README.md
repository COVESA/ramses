--- conflicted
+++ resolved
@@ -19,11 +19,7 @@
 
 2 Building and testing
 -----------------------------------
-<<<<<<< HEAD
 RAMSES can be cloned from its GENIVI repository using git:
-=======
-RAMSES can be cloned from its Genivi repository using git:
->>>>>>> e8d617a8
 
 ```
 git clone https://github.com/GENIVI/ramses <ramses-sdk>
@@ -39,10 +35,7 @@
 generate -> open solution in Visual Studio.
 
 Building RAMSES on Linux with docker:
-<<<<<<< HEAD
-=======
 
->>>>>>> e8d617a8
 We prefer to build RAMSES in Docker because it abstracts the dependency installation
 and the CMake invocations away from the user. Docker is installed slightly differently
 on different distros, check the docker manual for your distro. The instructions below
@@ -68,15 +61,9 @@
 ./run-unittests.sh
 ```
 
-<<<<<<< HEAD
-Building RAMSES on Linux:
-- install dependencies using Distro of choice package manager. For example, for
-Ubuntu:
-=======
 Building RAMSES on Linux (without docker):
 
 -Install dependencies using Distro of choice package manager. For example, for Ubuntu:
->>>>>>> e8d617a8
 ```
 sudo apt-get install libx11-dev libgles2-mesa-dev
 mkdir <build>
